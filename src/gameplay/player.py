--- conflicted
+++ resolved
@@ -29,7 +29,6 @@
         self.is_moving = False
 
     def update(self, keys: pygame.key.ScancodeWrapper, tilemap: TileMap, dt: float) -> None:
-<<<<<<< HEAD
         move = pygame.Vector2(0, 0)
         if keys[pygame.K_w] or keys[pygame.K_UP]:
             move.y -= 1
@@ -47,7 +46,6 @@
             tile_y = math.floor(proposed.y)
             if tilemap.in_bounds(tile_x, tile_y) and tilemap.is_walkable(tile_x, tile_y):
                 self.position.update(proposed)
-=======
         movement_epsilon = 1e-4
         movement_epsilon_sq = movement_epsilon * movement_epsilon
 
@@ -89,7 +87,6 @@
                     self.position += direction
 
         self.is_moving = (self.position - self.target_tile).length_squared() > movement_epsilon_sq
->>>>>>> 38b864aa
 
         epsilon = 1e-3
         max_x = max(0.0, tilemap.width - epsilon)
